<script lang="ts">
	import dayjs from 'dayjs';
	import relativeTime from 'dayjs/plugin/relativeTime';
	import isToday from 'dayjs/plugin/isToday';
	import isYesterday from 'dayjs/plugin/isYesterday';
	import localizedFormat from 'dayjs/plugin/localizedFormat';

	dayjs.extend(relativeTime);
	dayjs.extend(isToday);
	dayjs.extend(isYesterday);
	dayjs.extend(localizedFormat);

	import { getContext, onMount } from 'svelte';
	const i18n = getContext<Writable<i18nType>>('i18n');

	import { settings, user, shortCodesToEmojis } from '$lib/stores';

	import { WEBUI_API_BASE_URL, WEBUI_BASE_URL } from '$lib/constants';

	import Markdown from '$lib/components/chat/Messages/Markdown.svelte';
	import ProfileImage from '$lib/components/chat/Messages/ProfileImage.svelte';
	import Name from '$lib/components/chat/Messages/Name.svelte';
	import ConfirmDialog from '$lib/components/common/ConfirmDialog.svelte';
	import GarbageBin from '$lib/components/icons/GarbageBin.svelte';
	import Pencil from '$lib/components/icons/Pencil.svelte';
	import Tooltip from '$lib/components/common/Tooltip.svelte';
	import Textarea from '$lib/components/common/Textarea.svelte';
	import Image from '$lib/components/common/Image.svelte';
	import FileItem from '$lib/components/common/FileItem.svelte';
	import ProfilePreview from './Message/ProfilePreview.svelte';
	import ChatBubbleOvalEllipsis from '$lib/components/icons/ChatBubble.svelte';
	import FaceSmile from '$lib/components/icons/FaceSmile.svelte';
	import EmojiPicker from '$lib/components/common/EmojiPicker.svelte';
	import ChevronRight from '$lib/components/icons/ChevronRight.svelte';
	import { formatDate } from '$lib/utils';
	import Emoji from '$lib/components/common/Emoji.svelte';
	import { t } from 'i18next';
	import Skeleton from '$lib/components/chat/Messages/Skeleton.svelte';

	export let message;
	export let showUserProfile = true;
	export let thread = false;
	export let disabled = false;

	export let onDelete: Function = () => {};
	export let onEdit: Function = () => {};
	export let onThread: Function = () => {};
	export let onReaction: Function = () => {};

	let showButtons = false;

	let edit = false;
	let editedContent = null;
	let showDeleteConfirmDialog = false;
</script>

<ConfirmDialog
	bind:show={showDeleteConfirmDialog}
	title={$i18n.t('Delete Message')}
	message={$i18n.t('Are you sure you want to delete this message?')}
	onConfirm={async () => {
		await onDelete();
	}}
/>

{#if message}
	<div
		class="flex flex-col justify-between px-5 {showUserProfile
			? 'pt-1.5 pb-0.5'
			: ''} w-full max-w-full mx-auto group hover:bg-gray-300/5 dark:hover:bg-gray-700/5 transition relative"
	>
		{#if !edit && !disabled}
			<div
				class=" absolute {showButtons ? '' : 'invisible group-hover:visible'} right-1 -top-2 z-10"
			>
				<div
					class="flex gap-1 rounded-lg bg-white dark:bg-gray-850 shadow-md p-0.5 border border-gray-100 dark:border-gray-850"
				>
					<EmojiPicker
						onClose={() => (showButtons = false)}
						onSubmit={(name) => {
							showButtons = false;
							onReaction(name);
						}}
					>
						<Tooltip content={$i18n.t('Add Reaction')}>
							<button
								class="hover:bg-gray-100 dark:hover:bg-gray-800 transition rounded-lg p-1"
								on:click={() => {
									showButtons = true;
								}}
							>
								<FaceSmile />
							</button>
						</Tooltip>
					</EmojiPicker>

					{#if !thread}
						<Tooltip content={$i18n.t('Reply in Thread')}>
							<button
								class="hover:bg-gray-100 dark:hover:bg-gray-800 transition rounded-lg p-1"
								on:click={() => {
									onThread(message.id);
								}}
							>
								<ChatBubbleOvalEllipsis />
							</button>
						</Tooltip>
					{/if}

					{#if message.user_id === $user?.id || $user?.role === 'admin'}
						<Tooltip content={$i18n.t('Edit')}>
							<button
								class="hover:bg-gray-100 dark:hover:bg-gray-800 transition rounded-lg p-1"
								on:click={() => {
									edit = true;
									editedContent = message.content;
								}}
							>
								<Pencil />
							</button>
						</Tooltip>

						<Tooltip content={$i18n.t('Delete')}>
							<button
								class="hover:bg-gray-100 dark:hover:bg-gray-800 transition rounded-lg p-1"
								on:click={() => (showDeleteConfirmDialog = true)}
							>
								<GarbageBin />
							</button>
						</Tooltip>
					{/if}
				</div>
			</div>
		{/if}

		<div
			class=" flex w-full message-{message.id}"
			id="message-{message.id}"
			dir={$settings.chatDirection}
		>
			<div class={`shrink-0 mr-3 w-9`}>
				{#if showUserProfile}
<<<<<<< HEAD
					<ProfilePreview user={message.user}>
						<ProfileImage
							src={message.user?.profile_image_url ??
								($i18n.language === 'dg-DG'
									? `${WEBUI_BASE_URL}/doge.png`
									: `/static/favicon.png`)}
							className={'size-8 translate-y-1 ml-0.5'}
=======
					{#if message?.meta?.model_id}
						<img
							src={`${WEBUI_API_BASE_URL}/models/model/profile/image?id=${message.meta.model_id}`}
							alt={message.meta.model_name ?? message.meta.model_id}
							class="size-8 translate-y-1 ml-0.5 object-cover rounded-full"
>>>>>>> 598282cf
						/>
					{:else}
						<ProfilePreview user={message.user}>
							<ProfileImage
								src={message.user?.profile_image_url ?? `${WEBUI_BASE_URL}/static/favicon.png`}
								className={'size-8 translate-y-1 ml-0.5'}
							/>
						</ProfilePreview>
					{/if}
				{:else}
					<!-- <div class="w-7 h-7 rounded-full bg-transparent" /> -->

					{#if message.created_at}
						<div
							class="mt-1.5 flex shrink-0 items-center text-xs self-center invisible group-hover:visible text-gray-500 font-medium first-letter:capitalize"
						>
							<Tooltip content={dayjs(message.created_at / 1000000).format('LLLL')}>
								{dayjs(message.created_at / 1000000).format('HH:mm')}
							</Tooltip>
						</div>
					{/if}
				{/if}
			</div>

			<div class="flex-auto w-0 pl-1">
				{#if showUserProfile}
					<Name>
						<div class=" self-end text-base shrink-0 font-medium truncate">
							{#if message?.meta?.model_id}
								{message?.meta?.model_name ?? message?.meta?.model_id}
							{:else}
								{message?.user?.name}
							{/if}
						</div>

						{#if message.created_at}
							<div
								class=" self-center text-xs invisible group-hover:visible text-gray-400 font-medium first-letter:capitalize ml-0.5 translate-y-[1px]"
							>
								<Tooltip content={dayjs(message.created_at / 1000000).format('LLLL')}>
									<span class="line-clamp-1">
										{$i18n.t(formatDate(message.created_at / 1000000), {
											LOCALIZED_TIME: dayjs(message.created_at / 1000000).format('LT'),
											LOCALIZED_DATE: dayjs(message.created_at / 1000000).format('L')
										})}
									</span>
								</Tooltip>
							</div>
						{/if}
					</Name>
				{/if}

				{#if (message?.data?.files ?? []).length > 0}
					<div class="my-2.5 w-full flex overflow-x-auto gap-2 flex-wrap">
						{#each message?.data?.files as file}
							<div>
								{#if file.type === 'image'}
									<Image src={file.url} alt={file.name} imageClassName=" max-h-96 rounded-lg" />
								{:else}
									<FileItem
										item={file}
										url={file.url}
										name={file.name}
										type={file.type}
										size={file?.size}
										small={true}
									/>
								{/if}
							</div>
						{/each}
					</div>
				{/if}

				{#if edit}
					<div class="py-2">
						<Textarea
							className=" bg-transparent outline-hidden w-full resize-none"
							bind:value={editedContent}
							onKeydown={(e) => {
								if (e.key === 'Escape') {
									document.getElementById('close-edit-message-button')?.click();
								}

								const isCmdOrCtrlPressed = e.metaKey || e.ctrlKey;
								const isEnterPressed = e.key === 'Enter';

								if (isCmdOrCtrlPressed && isEnterPressed) {
									document.getElementById('confirm-edit-message-button')?.click();
								}
							}}
						/>
						<div class=" mt-2 mb-1 flex justify-end text-sm font-medium">
							<div class="flex space-x-1.5">
								<button
									id="close-edit-message-button"
									class="px-3.5 py-1.5 bg-white dark:bg-gray-900 hover:bg-gray-100 text-gray-800 dark:text-gray-100 transition rounded-3xl"
									on:click={() => {
										edit = false;
										editedContent = null;
									}}
								>
									{$i18n.t('Cancel')}
								</button>

								<button
									id="confirm-edit-message-button"
									class="px-3.5 py-1.5 bg-gray-900 dark:bg-white hover:bg-gray-850 text-gray-100 dark:text-gray-800 transition rounded-3xl"
									on:click={async () => {
										onEdit(editedContent);
										edit = false;
										editedContent = null;
									}}
								>
									{$i18n.t('Save')}
								</button>
							</div>
						</div>
					</div>
				{:else}
					<div class=" min-w-full markdown-prose">
						{#if (message?.content ?? '').trim() === '' && message?.meta?.model_id}
							<Skeleton />
						{:else}
							<Markdown
								id={message.id}
								content={message.content}
							/>{#if message.created_at !== message.updated_at && (message?.meta?.model_id ?? null) === null}<span
									class="text-gray-500 text-[10px]">({$i18n.t('edited')})</span
								>{/if}
						{/if}
					</div>

					{#if (message?.reactions ?? []).length > 0}
						<div>
							<div class="flex items-center flex-wrap gap-y-1.5 gap-1 mt-1 mb-2">
								{#each message.reactions as reaction}
									<Tooltip content={`:${reaction.name}:`}>
										<button
											class="flex items-center gap-1.5 transition rounded-xl px-2 py-1 cursor-pointer {reaction.user_ids.includes(
												$user?.id
											)
												? ' bg-blue-300/10 outline outline-blue-500/50 outline-1'
												: 'bg-gray-300/10 dark:bg-gray-500/10 hover:outline hover:outline-gray-700/30 dark:hover:outline-gray-300/30 hover:outline-1'}"
											on:click={() => {
												onReaction(reaction.name);
											}}
										>
											<Emoji shortCode={reaction.name} />

											{#if reaction.user_ids.length > 0}
												<div class="text-xs font-medium text-gray-500 dark:text-gray-400">
													{reaction.user_ids?.length}
												</div>
											{/if}
										</button>
									</Tooltip>
								{/each}

								<EmojiPicker
									onSubmit={(name) => {
										onReaction(name);
									}}
								>
									<Tooltip content={$i18n.t('Add Reaction')}>
										<div
											class="flex items-center gap-1.5 bg-gray-500/10 hover:outline hover:outline-gray-700/30 dark:hover:outline-gray-300/30 hover:outline-1 transition rounded-xl px-1 py-1 cursor-pointer text-gray-500 dark:text-gray-400"
										>
											<FaceSmile />
										</div>
									</Tooltip>
								</EmojiPicker>
							</div>
						</div>
					{/if}

					{#if !thread && message.reply_count > 0}
						<div class="flex items-center gap-1.5 -mt-0.5 mb-1.5">
							<button
								class="flex items-center text-xs py-1 text-gray-500 dark:text-gray-400 hover:text-gray-700 dark:hover:text-gray-300 transition"
								on:click={() => {
									onThread(message.id);
								}}
							>
								<span class="font-medium mr-1">
									{$i18n.t('{{COUNT}} Replies', { COUNT: message.reply_count })}</span
								><span>
									{' - '}{$i18n.t('Last reply')}
									{dayjs.unix(message.latest_reply_at / 1000000000).fromNow()}</span
								>

								<span class="ml-1">
									<ChevronRight className="size-2.5" strokeWidth="3" />
								</span>
								<!-- {$i18n.t('View Replies')} -->
							</button>
						</div>
					{/if}
				{/if}
			</div>
		</div>
	</div>
{/if}<|MERGE_RESOLUTION|>--- conflicted
+++ resolved
@@ -15,7 +15,7 @@
 
 	import { settings, user, shortCodesToEmojis } from '$lib/stores';
 
-	import { WEBUI_API_BASE_URL, WEBUI_BASE_URL } from '$lib/constants';
+	import { WEBUI_BASE_URL } from '$lib/constants';
 
 	import Markdown from '$lib/components/chat/Messages/Markdown.svelte';
 	import ProfileImage from '$lib/components/chat/Messages/ProfileImage.svelte';
@@ -34,7 +34,6 @@
 	import ChevronRight from '$lib/components/icons/ChevronRight.svelte';
 	import { formatDate } from '$lib/utils';
 	import Emoji from '$lib/components/common/Emoji.svelte';
-	import { t } from 'i18next';
 	import Skeleton from '$lib/components/chat/Messages/Skeleton.svelte';
 
 	export let message;
@@ -67,7 +66,9 @@
 	<div
 		class="flex flex-col justify-between px-5 {showUserProfile
 			? 'pt-1.5 pb-0.5'
-			: ''} w-full max-w-full mx-auto group hover:bg-gray-300/5 dark:hover:bg-gray-700/5 transition relative"
+			: ''} w-full {($settings?.widescreenMode ?? null)
+			? 'max-w-full'
+			: 'max-w-5xl'} mx-auto group hover:bg-gray-300/5 dark:hover:bg-gray-700/5 transition relative"
 	>
 		{#if !edit && !disabled}
 			<div
@@ -139,9 +140,10 @@
 			id="message-{message.id}"
 			dir={$settings.chatDirection}
 		>
-			<div class={`shrink-0 mr-3 w-9`}>
+			<div
+				class={`shrink-0 ${($settings?.chatDirection ?? 'LTR') === 'LTR' ? 'mr-3' : 'ml-3'} w-9`}
+			>
 				{#if showUserProfile}
-<<<<<<< HEAD
 					<ProfilePreview user={message.user}>
 						<ProfileImage
 							src={message.user?.profile_image_url ??
@@ -149,22 +151,8 @@
 									? `${WEBUI_BASE_URL}/doge.png`
 									: `/static/favicon.png`)}
 							className={'size-8 translate-y-1 ml-0.5'}
-=======
-					{#if message?.meta?.model_id}
-						<img
-							src={`${WEBUI_API_BASE_URL}/models/model/profile/image?id=${message.meta.model_id}`}
-							alt={message.meta.model_name ?? message.meta.model_id}
-							class="size-8 translate-y-1 ml-0.5 object-cover rounded-full"
->>>>>>> 598282cf
 						/>
-					{:else}
-						<ProfilePreview user={message.user}>
-							<ProfileImage
-								src={message.user?.profile_image_url ?? `${WEBUI_BASE_URL}/static/favicon.png`}
-								className={'size-8 translate-y-1 ml-0.5'}
-							/>
-						</ProfilePreview>
-					{/if}
+					</ProfilePreview>
 				{:else}
 					<!-- <div class="w-7 h-7 rounded-full bg-transparent" /> -->
 
@@ -184,11 +172,7 @@
 				{#if showUserProfile}
 					<Name>
 						<div class=" self-end text-base shrink-0 font-medium truncate">
-							{#if message?.meta?.model_id}
-								{message?.meta?.model_name ?? message?.meta?.model_id}
-							{:else}
-								{message?.user?.name}
-							{/if}
+							{message?.user?.name}
 						</div>
 
 						{#if message.created_at}
@@ -196,12 +180,7 @@
 								class=" self-center text-xs invisible group-hover:visible text-gray-400 font-medium first-letter:capitalize ml-0.5 translate-y-[1px]"
 							>
 								<Tooltip content={dayjs(message.created_at / 1000000).format('LLLL')}>
-									<span class="line-clamp-1">
-										{$i18n.t(formatDate(message.created_at / 1000000), {
-											LOCALIZED_TIME: dayjs(message.created_at / 1000000).format('LT'),
-											LOCALIZED_DATE: dayjs(message.created_at / 1000000).format('L')
-										})}
-									</span>
+									<span class="line-clamp-1">{formatDate(message.created_at / 1000000)}</span>
 								</Tooltip>
 							</div>
 						{/if}
@@ -221,7 +200,7 @@
 										name={file.name}
 										type={file.type}
 										size={file?.size}
-										small={true}
+										colorClassName="bg-white dark:bg-gray-850 "
 									/>
 								{/if}
 							</div>
@@ -251,7 +230,7 @@
 							<div class="flex space-x-1.5">
 								<button
 									id="close-edit-message-button"
-									class="px-3.5 py-1.5 bg-white dark:bg-gray-900 hover:bg-gray-100 text-gray-800 dark:text-gray-100 transition rounded-3xl"
+									class="px-4 py-2 bg-white dark:bg-gray-900 hover:bg-gray-100 text-gray-800 dark:text-gray-100 transition rounded-3xl"
 									on:click={() => {
 										edit = false;
 										editedContent = null;
@@ -262,7 +241,7 @@
 
 								<button
 									id="confirm-edit-message-button"
-									class="px-3.5 py-1.5 bg-gray-900 dark:bg-white hover:bg-gray-850 text-gray-100 dark:text-gray-800 transition rounded-3xl"
+									class=" px-4 py-2 bg-gray-900 dark:bg-white hover:bg-gray-850 text-gray-100 dark:text-gray-800 transition rounded-3xl"
 									on:click={async () => {
 										onEdit(editedContent);
 										edit = false;
@@ -282,9 +261,9 @@
 							<Markdown
 								id={message.id}
 								content={message.content}
-							/>{#if message.created_at !== message.updated_at && (message?.meta?.model_id ?? null) === null}<span
-									class="text-gray-500 text-[10px]">({$i18n.t('edited')})</span
-								>{/if}
+							/>{#if message.created_at !== message.updated_at && (message?.meta?.model_id ?? null) === null}<span class="text-gray-500 text-[10px]"
+								>(edited)</span
+							{/if}
 						{/if}
 					</div>
 
