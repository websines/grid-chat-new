<script lang="ts">
	import { DropdownMenu } from 'bits-ui';
	import { marked } from 'marked';
	import Fuse from 'fuse.js';

	import dayjs from '$lib/dayjs';
	import relativeTime from 'dayjs/plugin/relativeTime';
	dayjs.extend(relativeTime);

	import Spinner from '$lib/components/common/Spinner.svelte';
	import { flyAndScale } from '$lib/utils/transitions';
	import { createEventDispatcher, onMount, getContext, tick } from 'svelte';
	import { goto } from '$app/navigation';

	import { deleteModel, getOllamaVersion, pullModel, unloadModel } from '$lib/apis/ollama';

	import {
		user,
		MODEL_DOWNLOAD_POOL,
		models,
		mobile,
		temporaryChatEnabled,
		settings,
		config
	} from '$lib/stores';
	import { toast } from 'svelte-sonner';
	import { capitalizeFirstLetter, sanitizeResponseContent, splitStream } from '$lib/utils';
	import { getModels } from '$lib/apis';

	import ChevronDown from '$lib/components/icons/ChevronDown.svelte';
	import Check from '$lib/components/icons/Check.svelte';
	import Search from '$lib/components/icons/Search.svelte';
	import Tooltip from '$lib/components/common/Tooltip.svelte';
	import Switch from '$lib/components/common/Switch.svelte';
	import ChatBubbleOval from '$lib/components/icons/ChatBubbleOval.svelte';

	import ModelItem from './ModelItem.svelte';

	const i18n = getContext('i18n');
	const dispatch = createEventDispatcher();

	export let id = '';
	export let value = '';
	export let placeholder = $i18n.t('Select a model');
	export let searchEnabled = true;
	export let searchPlaceholder = $i18n.t('Search a model');

	export let items: {
		label: string;
		value: string;
		model: Model;
		// eslint-disable-next-line @typescript-eslint/no-explicit-any
		[key: string]: any;
	}[] = [];

	export let className = 'w-[32rem]';
	export let triggerClassName = 'text-lg';

	export let pinModelHandler: (modelId: string) => void = () => {};

	let tagsContainerElement;

	let show = false;
	let tags = [];

	let selectedModel = '';
	$: selectedModel = items.find((item) => item.value === value) ?? '';

	let searchValue = '';

	let selectedTag = '';
	let selectedConnectionType = '';

	let ollamaVersion = null;
	let selectedModelIdx = 0;

	const fuse = new Fuse(
		items.map((item) => {
			const _item = {
				...item,
				modelName: item.model?.name,
				tags: (item.model?.tags ?? []).map((tag) => tag.name).join(' '),
				desc: item.model?.info?.meta?.description
			};
			return _item;
		}),
		{
			keys: ['value', 'tags', 'modelName'],
			threshold: 0.4
		}
	);

	$: filteredItems = (
		searchValue
			? fuse
					.search(searchValue)
					.map((e) => {
						return e.item;
					})
					.filter((item) => {
						if (selectedTag === '') {
							return true;
						}
						return (item.model?.tags ?? []).map((tag) => tag.name).includes(selectedTag);
					})
					.filter((item) => {
						if (selectedConnectionType === '') {
							return true;
						} else if (selectedConnectionType === 'local') {
							return item.model?.connection_type === 'local';
						} else if (selectedConnectionType === 'external') {
							return item.model?.connection_type === 'external';
						} else if (selectedConnectionType === 'direct') {
							return item.model?.direct;
						}
					})
			: items
					.filter((item) => {
						if (selectedTag === '') {
							return true;
						}
						return (item.model?.tags ?? []).map((tag) => tag.name).includes(selectedTag);
					})
					.filter((item) => {
						if (selectedConnectionType === '') {
							return true;
						} else if (selectedConnectionType === 'local') {
							return item.model?.connection_type === 'local';
						} else if (selectedConnectionType === 'external') {
							return item.model?.connection_type === 'external';
						} else if (selectedConnectionType === 'direct') {
							return item.model?.direct;
						}
					})
	).filter((item) => !(item.model?.info?.meta?.hidden ?? false));

	$: if (selectedTag || selectedConnectionType) {
		resetView();
	} else {
		resetView();
	}

	const resetView = async () => {
		await tick();

		const selectedInFiltered = filteredItems.findIndex((item) => item.value === value);

		if (selectedInFiltered >= 0) {
			// The selected model is visible in the current filter
			selectedModelIdx = selectedInFiltered;
		} else {
			// The selected model is not visible, default to first item in filtered list
			selectedModelIdx = 0;
		}

		await tick();
		const item = document.querySelector(`[data-arrow-selected="true"]`);
		item?.scrollIntoView({ block: 'center', inline: 'nearest', behavior: 'instant' });
	};

	const pullModelHandler = async () => {
		const sanitizedModelTag = searchValue.trim().replace(/^ollama\s+(run|pull)\s+/, '');

		console.log($MODEL_DOWNLOAD_POOL);
		if ($MODEL_DOWNLOAD_POOL[sanitizedModelTag]) {
			toast.error(
				$i18n.t(`Model '{{modelTag}}' is already in queue for downloading.`, {
					modelTag: sanitizedModelTag
				})
			);
			return;
		}
		if (Object.keys($MODEL_DOWNLOAD_POOL).length === 3) {
			toast.error(
				$i18n.t('Maximum of 3 models can be downloaded simultaneously. Please try again later.')
			);
			return;
		}

		const [res, controller] = await pullModel(localStorage.token, sanitizedModelTag, '0').catch(
			(error) => {
				toast.error(`${error}`);
				return null;
			}
		);

		if (res) {
			const reader = res.body
				.pipeThrough(new TextDecoderStream())
				.pipeThrough(splitStream('\n'))
				.getReader();

			MODEL_DOWNLOAD_POOL.set({
				...$MODEL_DOWNLOAD_POOL,
				[sanitizedModelTag]: {
					...$MODEL_DOWNLOAD_POOL[sanitizedModelTag],
					abortController: controller,
					reader,
					done: false
				}
			});

			while (true) {
				try {
					const { value, done } = await reader.read();
					if (done) break;

					let lines = value.split('\n');

					for (const line of lines) {
						if (line !== '') {
							let data = JSON.parse(line);
							console.log(data);
							if (data.error) {
								throw data.error;
							}
							if (data.detail) {
								throw data.detail;
							}

							if (data.status) {
								if (data.digest) {
									let downloadProgress = 0;
									if (data.completed) {
										downloadProgress = Math.round((data.completed / data.total) * 1000) / 10;
									} else {
										downloadProgress = 100;
									}

									MODEL_DOWNLOAD_POOL.set({
										...$MODEL_DOWNLOAD_POOL,
										[sanitizedModelTag]: {
											...$MODEL_DOWNLOAD_POOL[sanitizedModelTag],
											pullProgress: downloadProgress,
											digest: data.digest
										}
									});
								} else {
									toast.success(data.status);

									MODEL_DOWNLOAD_POOL.set({
										...$MODEL_DOWNLOAD_POOL,
										[sanitizedModelTag]: {
											...$MODEL_DOWNLOAD_POOL[sanitizedModelTag],
											done: data.status === 'success'
										}
									});
								}
							}
						}
					}
				} catch (error) {
					console.log(error);
					if (typeof error !== 'string') {
						error = error.message;
					}

					toast.error(`${error}`);
					// opts.callback({ success: false, error, modelName: opts.modelName });
					break;
				}
			}

			if ($MODEL_DOWNLOAD_POOL[sanitizedModelTag].done) {
				toast.success(
					$i18n.t(`Model '{{modelName}}' has been successfully downloaded.`, {
						modelName: sanitizedModelTag
					})
				);

				models.set(
					await getModels(
						localStorage.token,
						$config?.features?.enable_direct_connections && ($settings?.directConnections ?? null)
					)
				);
			} else {
				toast.error($i18n.t('Download canceled'));
			}

			delete $MODEL_DOWNLOAD_POOL[sanitizedModelTag];

			MODEL_DOWNLOAD_POOL.set({
				...$MODEL_DOWNLOAD_POOL
			});
		}
	};

	const setOllamaVersion = async () => {
		ollamaVersion = await getOllamaVersion(localStorage.token).catch((error) => false);
	};

	onMount(async () => {
		if (items) {
			tags = items
				.filter((item) => !(item.model?.info?.meta?.hidden ?? false))
				.flatMap((item) => item.model?.tags ?? [])
				.map((tag) => tag.name);

			// Remove duplicates and sort
			tags = Array.from(new Set(tags)).sort((a, b) => a.localeCompare(b));
		}
	});

	$: if (show) {
		setOllamaVersion();
	}

	const cancelModelPullHandler = async (model: string) => {
		const { reader, abortController } = $MODEL_DOWNLOAD_POOL[model];
		if (abortController) {
			abortController.abort();
		}
		if (reader) {
			await reader.cancel();
			delete $MODEL_DOWNLOAD_POOL[model];
			MODEL_DOWNLOAD_POOL.set({
				...$MODEL_DOWNLOAD_POOL
			});
			await deleteModel(localStorage.token, model);
			toast.success($i18n.t('{{model}} download has been canceled', { model: model }));
		}
	};

	const unloadModelHandler = async (model: string) => {
		const res = await unloadModel(localStorage.token, model).catch((error) => {
			toast.error($i18n.t('Error unloading model: {{error}}', { error }));
		});

		if (res) {
			toast.success($i18n.t('Model unloaded successfully'));
			models.set(
				await getModels(
					localStorage.token,
					$config?.features?.enable_direct_connections && ($settings?.directConnections ?? null)
				)
			);
		}
	};
</script>

<DropdownMenu.Root
	bind:open={show}
	onOpenChange={async () => {
		searchValue = '';
		window.setTimeout(() => document.getElementById('model-search-input')?.focus(), 0);

		resetView();
	}}
	closeFocus={false}
>
	<DropdownMenu.Trigger
		class="relative w-full {($settings?.highContrastMode ?? false)
			? ''
			: 'outline-hidden focus:outline-hidden'}"
		aria-label={placeholder}
		id="model-selector-{id}-button"
	>
		<div
			class="flex w-full text-left px-0.5 bg-transparent truncate {triggerClassName} justify-between {($settings?.highContrastMode ??
			false)
				? 'dark:placeholder-gray-100 placeholder-gray-800'
				: 'placeholder-gray-400'}"
			on:mouseenter={async () => {
				models.set(
					await getModels(
						localStorage.token,
						$config?.features?.enable_direct_connections && ($settings?.directConnections ?? null)
					)
				);
			}}
		>
			{#if selectedModel}
				{selectedModel.label}
			{:else}
				{placeholder}
			{/if}
			<ChevronDown className=" self-center ml-2 size-3" strokeWidth="2.5" />
		</div>
	</DropdownMenu.Trigger>

	<DropdownMenu.Content
		class=" z-40 {$mobile
			? `w-full`
			: `${className}`} max-w-[calc(100vw-1rem)] justify-start rounded-2xl  bg-white dark:bg-gray-850 dark:text-white shadow-lg  outline-hidden"
		transition={flyAndScale}
		side={$mobile ? 'bottom' : 'bottom-start'}
		sideOffset={2}
		alignOffset={-1}
	>
		<slot>
			{#if searchEnabled}
				<div class="flex items-center gap-2.5 px-4.5 mt-3.5 mb-1.5">
					<Search className="size-4" strokeWidth="2.5" />

					<input
						id="model-search-input"
						bind:value={searchValue}
						class="w-full text-sm bg-transparent outline-hidden"
						placeholder={searchPlaceholder}
						autocomplete="off"
						aria-label={$i18n.t('Search In Models')}
						on:keydown={(e) => {
							if (e.code === 'Enter' && filteredItems.length > 0) {
								value = filteredItems[selectedModelIdx].value;
								show = false;
								return; // dont need to scroll on selection
							} else if (e.code === 'ArrowDown') {
								e.stopPropagation();
								selectedModelIdx = Math.min(selectedModelIdx + 1, filteredItems.length - 1);
							} else if (e.code === 'ArrowUp') {
								e.stopPropagation();
								selectedModelIdx = Math.max(selectedModelIdx - 1, 0);
							} else {
								// if the user types something, reset to the top selection.
								selectedModelIdx = 0;
							}

							const item = document.querySelector(`[data-arrow-selected="true"]`);
							item?.scrollIntoView({ block: 'center', inline: 'nearest', behavior: 'instant' });
						}}
					/>
				</div>
			{/if}

			<div class="px-2">
				{#if tags && items.filter((item) => !(item.model?.info?.meta?.hidden ?? false)).length > 0}
					<div
						class=" flex w-full bg-white dark:bg-gray-850 overflow-x-auto scrollbar-none font-[450] mb-0.5"
						on:wheel={(e) => {
							if (e.deltaY !== 0) {
								e.preventDefault();
								e.currentTarget.scrollLeft += e.deltaY;
							}
						}}
					>
						<div
							class="flex gap-1 w-fit text-center text-sm rounded-full bg-transparent px-1.5"
							bind:this={tagsContainerElement}
						>
							{#if items.find((item) => item.model?.connection_type === 'local') || items.find((item) => item.model?.connection_type === 'external') || items.find((item) => item.model?.direct) || tags.length > 0}
								<button
									class="min-w-fit outline-none px-1.5 py-0.5 {selectedTag === '' &&
									selectedConnectionType === ''
										? ''
										: 'text-gray-300 dark:text-gray-600 hover:text-gray-700 dark:hover:text-white'} transition capitalize"
									aria-pressed={selectedTag === '' && selectedConnectionType === ''}
									on:click={() => {
										selectedConnectionType = '';
										selectedTag = '';
									}}
								>
									{$i18n.t('All')}
								</button>
							{/if}

							{#if items.find((item) => item.model?.connection_type === 'local')}
								<button
									class="min-w-fit outline-none px-1.5 py-0.5 {selectedConnectionType === 'local'
										? ''
										: 'text-gray-300 dark:text-gray-600 hover:text-gray-700 dark:hover:text-white'} transition capitalize"
									aria-pressed={selectedConnectionType === 'local'}
									on:click={() => {
										selectedTag = '';
										selectedConnectionType = 'local';
									}}
								>
									{$i18n.t('Local')}
								</button>
							{/if}

							{#if items.find((item) => item.model?.connection_type === 'external')}
								<button
									class="min-w-fit outline-none px-1.5 py-0.5 {selectedConnectionType === 'external'
										? ''
										: 'text-gray-300 dark:text-gray-600 hover:text-gray-700 dark:hover:text-white'} transition capitalize"
									aria-pressed={selectedConnectionType === 'external'}
									on:click={() => {
										selectedTag = '';
										selectedConnectionType = 'external';
									}}
								>
									{$i18n.t('External')}
								</button>
							{/if}

							{#if items.find((item) => item.model?.direct)}
								<button
									class="min-w-fit outline-none px-1.5 py-0.5 {selectedConnectionType === 'direct'
										? ''
										: 'text-gray-300 dark:text-gray-600 hover:text-gray-700 dark:hover:text-white'} transition capitalize"
									aria-pressed={selectedConnectionType === 'direct'}
									on:click={() => {
										selectedTag = '';
										selectedConnectionType = 'direct';
									}}
								>
									{$i18n.t('Direct')}
								</button>
							{/if}

							{#each tags as tag}
								<button
									class="min-w-fit outline-none px-1.5 py-0.5 {selectedTag === tag
										? ''
										: 'text-gray-300 dark:text-gray-600 hover:text-gray-700 dark:hover:text-white'} transition capitalize"
									aria-pressed={selectedTag === tag}
									on:click={() => {
										selectedConnectionType = '';
										selectedTag = tag;
									}}
								>
									{tag}
								</button>
							{/each}
						</div>
					</div>
				{/if}
			</div>

<<<<<<< HEAD
			<div class="px-3 max-h-64 overflow-y-auto group relative">
					{#each filteredItems as item, index}
						<ModelItem
							{selectedModelIdx}
							{item}
							{index}
							{value}
							{pinModelHandler}
							{unloadModelHandler}
							onClick={() => {
								value = item.value;
								selectedModelIdx = index;

								show = false;
							}}
						>
							<!-- Secondary AIPG branding for Grid models in picker -->
							{#if item?.model?.owned_by === 'grid' || (item?.model?.id ?? '').startsWith('grid_')}
								<span class="ml-1.5 inline-flex items-center gap-1 text-[10px] text-gray-500 dark:text-gray-400">
									<img src="/branding/aipg-logo.png" alt="AIPG" width="12" height="12" class="opacity-80" on:error={(e) => (e.currentTarget.style.display = 'none')} />
									<span>AIPG</span>
								</span>
							{/if}
						</ModelItem>
=======
			<div class="px-2.5 max-h-64 overflow-y-auto group relative">
				{#each filteredItems as item, index}
					<ModelItem
						{selectedModelIdx}
						{item}
						{index}
						{value}
						{pinModelHandler}
						{unloadModelHandler}
						onClick={() => {
							value = item.value;
							selectedModelIdx = index;

							show = false;
						}}
					/>
>>>>>>> 598282cf
				{:else}
					<div class="">
						<div class="block px-3 py-2 text-sm text-gray-700 dark:text-gray-100">
							{$i18n.t('No results found')}
						</div>
					</div>
				{/each}

				{#if !(searchValue.trim() in $MODEL_DOWNLOAD_POOL) && searchValue && ollamaVersion && $user?.role === 'admin'}
					<Tooltip
						content={$i18n.t(`Pull "{{searchValue}}" from Ollama.com`, {
							searchValue: searchValue
						})}
						placement="top-start"
					>
						<button
							class="flex w-full font-medium line-clamp-1 select-none items-center rounded-button py-2 pl-3 pr-1.5 text-sm text-gray-700 dark:text-gray-100 outline-hidden transition-all duration-75 hover:bg-gray-100 dark:hover:bg-gray-800 rounded-xl cursor-pointer data-highlighted:bg-muted"
							on:click={() => {
								pullModelHandler();
							}}
						>
							<div class=" truncate">
								{$i18n.t(`Pull "{{searchValue}}" from Ollama.com`, { searchValue: searchValue })}
							</div>
						</button>
					</Tooltip>
				{/if}

				{#each Object.keys($MODEL_DOWNLOAD_POOL) as model}
					<div
						class="flex w-full justify-between font-medium select-none rounded-button py-2 pl-3 pr-1.5 text-sm text-gray-700 dark:text-gray-100 outline-hidden transition-all duration-75 rounded-xl cursor-pointer data-highlighted:bg-muted"
					>
						<div class="flex">
							<div class="mr-2.5 translate-y-0.5">
								<Spinner />
							</div>

							<div class="flex flex-col self-start">
								<div class="flex gap-1">
									<div class="line-clamp-1">
										Downloading "{model}"
									</div>

									<div class="shrink-0">
										{'pullProgress' in $MODEL_DOWNLOAD_POOL[model]
											? `(${$MODEL_DOWNLOAD_POOL[model].pullProgress}%)`
											: ''}
									</div>
								</div>

								{#if 'digest' in $MODEL_DOWNLOAD_POOL[model] && $MODEL_DOWNLOAD_POOL[model].digest}
									<div class="-mt-1 h-fit text-[0.7rem] dark:text-gray-500 line-clamp-1">
										{$MODEL_DOWNLOAD_POOL[model].digest}
									</div>
								{/if}
							</div>
						</div>

						<div class="mr-2 ml-1 translate-y-0.5">
							<Tooltip content={$i18n.t('Cancel')}>
								<button
									class="text-gray-800 dark:text-gray-100"
									on:click={() => {
										cancelModelPullHandler(model);
									}}
								>
									<svg
										class="w-4 h-4 text-gray-800 dark:text-white"
										aria-hidden="true"
										xmlns="http://www.w3.org/2000/svg"
										width="24"
										height="24"
										fill="currentColor"
										viewBox="0 0 24 24"
									>
										<path
											stroke="currentColor"
											stroke-linecap="round"
											stroke-linejoin="round"
											stroke-width="2"
											d="M6 18 17.94 6M18 18 6.06 6"
										/>
									</svg>
								</button>
							</Tooltip>
						</div>
					</div>
				{/each}
			</div>

			<div class="mb-2.5"></div>

			<div class="hidden w-[42rem]" />
			<div class="hidden w-[32rem]" />
		</slot>
	</DropdownMenu.Content>
</DropdownMenu.Root><|MERGE_RESOLUTION|>--- conflicted
+++ resolved
@@ -518,32 +518,6 @@
 				{/if}
 			</div>
 
-<<<<<<< HEAD
-			<div class="px-3 max-h-64 overflow-y-auto group relative">
-					{#each filteredItems as item, index}
-						<ModelItem
-							{selectedModelIdx}
-							{item}
-							{index}
-							{value}
-							{pinModelHandler}
-							{unloadModelHandler}
-							onClick={() => {
-								value = item.value;
-								selectedModelIdx = index;
-
-								show = false;
-							}}
-						>
-							<!-- Secondary AIPG branding for Grid models in picker -->
-							{#if item?.model?.owned_by === 'grid' || (item?.model?.id ?? '').startsWith('grid_')}
-								<span class="ml-1.5 inline-flex items-center gap-1 text-[10px] text-gray-500 dark:text-gray-400">
-									<img src="/branding/aipg-logo.png" alt="AIPG" width="12" height="12" class="opacity-80" on:error={(e) => (e.currentTarget.style.display = 'none')} />
-									<span>AIPG</span>
-								</span>
-							{/if}
-						</ModelItem>
-=======
 			<div class="px-2.5 max-h-64 overflow-y-auto group relative">
 				{#each filteredItems as item, index}
 					<ModelItem
@@ -557,10 +531,17 @@
 							value = item.value;
 							selectedModelIdx = index;
 
-							show = false;
-						}}
-					/>
->>>>>>> 598282cf
+								show = false;
+							}}
+						>
+							<!-- Secondary AIPG branding for Grid models in picker -->
+							{#if item?.model?.owned_by === 'grid' || (item?.model?.id ?? '').startsWith('grid_')}
+								<span class="ml-1.5 inline-flex items-center gap-1 text-[10px] text-gray-500 dark:text-gray-400">
+									<img src="/branding/aipg-logo.png" alt="AIPG" width="12" height="12" class="opacity-80" on:error={(e) => (e.currentTarget.style.display = 'none')} />
+									<span>AIPG</span>
+								</span>
+							{/if}
+						</ModelItem>
 				{:else}
 					<div class="">
 						<div class="block px-3 py-2 text-sm text-gray-700 dark:text-gray-100">
