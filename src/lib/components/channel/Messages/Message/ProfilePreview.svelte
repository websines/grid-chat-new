--- conflicted
+++ resolved
@@ -12,56 +12,7 @@
 <LinkPreview.Root openDelay={0} closeDelay={0}>
 	<LinkPreview.Trigger class=" cursor-pointer no-underline! font-normal! ">
 		<slot />
-<<<<<<< HEAD
-	</DropdownMenu.Trigger>
-
-	<slot name="content">
-		<DropdownMenu.Content
-			class="max-w-full w-[240px] rounded-lg z-9999 bg-white dark:bg-black dark:text-white shadow-lg"
-			sideOffset={8}
-			{side}
-			{align}
-			transition={flyAndScale}
-		>
-			{#if user}
-				<div class=" flex flex-col gap-2 w-full rounded-lg">
-					<div class="py-8 relative bg-gray-900 rounded-t-lg">
-						<img
-							crossorigin="anonymous"
-							src={user?.profile_image_url ?? `/static/favicon.png`}
-							class=" absolute -bottom-5 left-3 size-12 ml-0.5 object-cover rounded-full -translate-y-[1px]"
-							alt="profile"
-						/>
-					</div>
-
-					<div class=" flex flex-col pt-4 pb-2.5 px-4">
-						<div class=" -mb-1">
-							<span class="font-medium text-sm line-clamp-1"> {user.name} </span>
-						</div>
-
-						<div class=" flex items-center gap-2">
-							{#if active}
-								<div>
-									<span class="relative flex size-2">
-										<span
-											class="animate-ping absolute inline-flex h-full w-full rounded-full bg-green-400 opacity-75"
-										/>
-										<span class="relative inline-flex rounded-full size-2 bg-green-500" />
-									</span>
-								</div>
-
-								<div class=" -translate-y-[1px]">
-									<span class="text-xs"> {$i18n.t('Active')} </span>
-								</div>
-							{:else}
-								<div>
-									<span class="relative flex size-2">
-										<span class="relative inline-flex rounded-full size-2 bg-gray-500" />
-									</span>
-								</div>
-=======
 	</LinkPreview.Trigger>
->>>>>>> 598282cf
 
 	<UserStatusLinkPreview id={user?.id} side="right" align="center" sideOffset={8} />
 </LinkPreview.Root>