--- conflicted
+++ resolved
@@ -1,5 +1,4 @@
 <script lang="ts">
-	import { WEBUI_BASE_URL } from '$lib/constants';
 	import { settings, playingNotificationSound, isLastActiveTab } from '$lib/stores';
 	import DOMPurify from 'dompurify';
 
@@ -71,7 +70,7 @@
 <!-- svelte-ignore a11y-click-events-have-key-events -->
 <!-- svelte-ignore a11y-no-static-element-interactions -->
 <div
-	class="flex gap-2.5 text-left min-w-[var(--width)] w-full dark:bg-gray-850 dark:text-white bg-white text-black border border-gray-100 dark:border-gray-800 rounded-3xl px-4 py-3.5 cursor-pointer select-none"
+	class="flex gap-2.5 text-left min-w-[var(--width)] w-full dark:bg-gray-850 dark:text-white bg-white text-black border border-gray-100 dark:border-gray-850 rounded-xl px-3.5 py-3.5 cursor-pointer select-none"
 	on:dragstart|preventDefault
 	on:pointerdown={onPointerDown}
 	on:pointermove={onPointerMove}
@@ -85,16 +84,12 @@
 	}}
 >
 	<div class="shrink-0 self-top -translate-y-0.5">
-<<<<<<< HEAD
 		<img src="/static/favicon.png" alt="favicon" class="size-7 rounded-full" />
-=======
-		<img src="{WEBUI_BASE_URL}/static/favicon.png" alt="favicon" class="size-6 rounded-full" />
->>>>>>> 598282cf
 	</div>
 
 	<div>
 		{#if title}
-			<div class=" text-[13px] font-medium mb-0.5 line-clamp-1">{title}</div>
+			<div class=" text-[13px] font-medium mb-0.5 line-clamp-1 capitalize">{title}</div>
 		{/if}
 
 		<div class=" line-clamp-2 text-xs self-center dark:text-gray-300 font-normal">
