<script lang="ts">
	import { toast } from 'svelte-sonner';

	import { onMount, getContext, createEventDispatcher } from 'svelte';

	const dispatch = createEventDispatcher();

	import {
		getQuerySettings,
		updateQuerySettings,
		resetVectorDB,
		getEmbeddingConfig,
		updateEmbeddingConfig,
		getRerankingConfig,
		updateRerankingConfig,
		resetUploadDir,
		getRAGConfig,
		updateRAGConfig
	} from '$lib/apis/retrieval';

	import { knowledge, models } from '$lib/stores';
	import { getKnowledgeBases } from '$lib/apis/knowledge';
	import { uploadDir, deleteAllFiles, deleteFileById } from '$lib/apis/files';

	import ResetUploadDirConfirmDialog from '$lib/components/common/ConfirmDialog.svelte';
	import ResetVectorDBConfirmDialog from '$lib/components/common/ConfirmDialog.svelte';
	import SensitiveInput from '$lib/components/common/SensitiveInput.svelte';
	import Tooltip from '$lib/components/common/Tooltip.svelte';
	import Switch from '$lib/components/common/Switch.svelte';
	import Textarea from '$lib/components/common/Textarea.svelte';

	const i18n = getContext('i18n');

	let scanDirLoading = false;
	let updateEmbeddingModelLoading = false;
	let updateRerankingModelLoading = false;

	let showResetConfirm = false;
	let showResetUploadDirConfirm = false;

	let embeddingEngine = '';
	let embeddingModel = '';
	let embeddingBatchSize = 1;
	let rerankingModel = '';

	let fileMaxSize = null;
	let fileMaxCount = null;

	let contentExtractionEngine = 'default';
	let tikaServerUrl = '';
	let showTikaServerUrl = false;
<<<<<<< HEAD
	let doclingServerUrl = '';
	let showDoclingServerUrl = false;
=======
	let documentIntelligenceEndpoint = '';
	let documentIntelligenceKey = '';
	let showDocumentIntelligenceConfig = false;
>>>>>>> 4770285c

	let textSplitter = '';
	let chunkSize = 0;
	let chunkOverlap = 0;
	let pdfExtractImages = true;

	let RAG_FULL_CONTEXT = false;
	let BYPASS_EMBEDDING_AND_RETRIEVAL = false;

	let enableGoogleDriveIntegration = false;
	let enableOneDriveIntegration = false;

	let OpenAIUrl = '';
	let OpenAIKey = '';

	let OllamaUrl = '';
	let OllamaKey = '';

	let querySettings = {
		template: '',
		r: 0.0,
		k: 4,
		hybrid: false
	};

	const embeddingModelUpdateHandler = async () => {
		if (embeddingEngine === '' && embeddingModel.split('/').length - 1 > 1) {
			toast.error(
				$i18n.t(
					'Model filesystem path detected. Model shortname is required for update, cannot continue.'
				)
			);
			return;
		}
		if (embeddingEngine === 'ollama' && embeddingModel === '') {
			toast.error(
				$i18n.t(
					'Model filesystem path detected. Model shortname is required for update, cannot continue.'
				)
			);
			return;
		}

		if (embeddingEngine === 'openai' && embeddingModel === '') {
			toast.error(
				$i18n.t(
					'Model filesystem path detected. Model shortname is required for update, cannot continue.'
				)
			);
			return;
		}

		if ((embeddingEngine === 'openai' && OpenAIKey === '') || OpenAIUrl === '') {
			toast.error($i18n.t('OpenAI URL/Key required.'));
			return;
		}

		console.log('Update embedding model attempt:', embeddingModel);

		updateEmbeddingModelLoading = true;
		const res = await updateEmbeddingConfig(localStorage.token, {
			embedding_engine: embeddingEngine,
			embedding_model: embeddingModel,
			embedding_batch_size: embeddingBatchSize,
			ollama_config: {
				key: OllamaKey,
				url: OllamaUrl
			},
			openai_config: {
				key: OpenAIKey,
				url: OpenAIUrl
			}
		}).catch(async (error) => {
			toast.error(`${error}`);
			await setEmbeddingConfig();
			return null;
		});
		updateEmbeddingModelLoading = false;

		if (res) {
			console.log('embeddingModelUpdateHandler:', res);
			if (res.status === true) {
				toast.success($i18n.t('Embedding model set to "{{embedding_model}}"', res), {
					duration: 1000 * 10
				});
			}
		}
	};

	const rerankingModelUpdateHandler = async () => {
		console.log('Update reranking model attempt:', rerankingModel);

		updateRerankingModelLoading = true;
		const res = await updateRerankingConfig(localStorage.token, {
			reranking_model: rerankingModel
		}).catch(async (error) => {
			toast.error(`${error}`);
			await setRerankingConfig();
			return null;
		});
		updateRerankingModelLoading = false;

		if (res) {
			console.log('rerankingModelUpdateHandler:', res);
			if (res.status === true) {
				if (rerankingModel === '') {
					toast.success($i18n.t('Reranking model disabled', res), {
						duration: 1000 * 10
					});
				} else {
					toast.success($i18n.t('Reranking model set to "{{reranking_model}}"', res), {
						duration: 1000 * 10
					});
				}
			}
		}
	};

	const submitHandler = async () => {
		if (contentExtractionEngine === 'tika' && tikaServerUrl === '') {
			toast.error($i18n.t('Tika Server URL required.'));
			return;
		}
<<<<<<< HEAD

		if (contentExtractionEngine === 'docling' && doclingServerUrl === '') {
			toast.error($i18n.t('Docling Server URL required.'));
			return;
		}

=======
		if (
			contentExtractionEngine === 'document_intelligence' &&
			(documentIntelligenceEndpoint === '' || documentIntelligenceKey === '')
		) {
			toast.error($i18n.t('Document Intelligence endpoint and key required.'));
			return;
		}

		if (!BYPASS_EMBEDDING_AND_RETRIEVAL) {
			await embeddingModelUpdateHandler();

			if (querySettings.hybrid) {
				await rerankingModelUpdateHandler();
			}
		}

>>>>>>> 4770285c
		const res = await updateRAGConfig(localStorage.token, {
			pdf_extract_images: pdfExtractImages,
			enable_google_drive_integration: enableGoogleDriveIntegration,
			enable_onedrive_integration: enableOneDriveIntegration,
			file: {
				max_size: fileMaxSize === '' ? null : fileMaxSize,
				max_count: fileMaxCount === '' ? null : fileMaxCount
			},
			RAG_FULL_CONTEXT: RAG_FULL_CONTEXT,
			BYPASS_EMBEDDING_AND_RETRIEVAL: BYPASS_EMBEDDING_AND_RETRIEVAL,
			chunk: {
				text_splitter: textSplitter,
				chunk_overlap: chunkOverlap,
				chunk_size: chunkSize
			},
			content_extraction: {
				engine: contentExtractionEngine,
<<<<<<< HEAD
				tika_server_url: contentExtractionEngine === 'tika' ? tikaServerUrl : undefined,
				docling_server_url: contentExtractionEngine === 'docling' ? doclingServerUrl : undefined
=======
				tika_server_url: tikaServerUrl,
				document_intelligence_config: {
					key: documentIntelligenceKey,
					endpoint: documentIntelligenceEndpoint
				}
>>>>>>> 4770285c
			}
		});

		await updateQuerySettings(localStorage.token, querySettings);

		dispatch('save');
	};

	const setEmbeddingConfig = async () => {
		const embeddingConfig = await getEmbeddingConfig(localStorage.token);

		if (embeddingConfig) {
			embeddingEngine = embeddingConfig.embedding_engine;
			embeddingModel = embeddingConfig.embedding_model;
			embeddingBatchSize = embeddingConfig.embedding_batch_size ?? 1;

			OpenAIKey = embeddingConfig.openai_config.key;
			OpenAIUrl = embeddingConfig.openai_config.url;

			OllamaKey = embeddingConfig.ollama_config.key;
			OllamaUrl = embeddingConfig.ollama_config.url;
		}
	};

	const setRerankingConfig = async () => {
		const rerankingConfig = await getRerankingConfig(localStorage.token);

		if (rerankingConfig) {
			rerankingModel = rerankingConfig.reranking_model;
		}
	};

	const toggleHybridSearch = async () => {
		querySettings = await updateQuerySettings(localStorage.token, querySettings);
	};

	onMount(async () => {
		await setEmbeddingConfig();
		await setRerankingConfig();

		querySettings = await getQuerySettings(localStorage.token); 

		const res = await getRAGConfig(localStorage.token);

		if (res) {
			pdfExtractImages = res.pdf_extract_images;

			textSplitter = res.chunk.text_splitter;
			chunkSize = res.chunk.chunk_size;
			chunkOverlap = res.chunk.chunk_overlap;

			RAG_FULL_CONTEXT = res.RAG_FULL_CONTEXT;
			BYPASS_EMBEDDING_AND_RETRIEVAL = res.BYPASS_EMBEDDING_AND_RETRIEVAL;

			contentExtractionEngine = res.content_extraction.engine;
			tikaServerUrl = res.content_extraction.tika_server_url ?? '';
			doclingServerUrl = res.content_extraction.docling_server_url ?? ''; // Load doclingServerUrl

			showTikaServerUrl = contentExtractionEngine === 'tika';
<<<<<<< HEAD
			showDoclingServerUrl = contentExtractionEngine === 'docling';
=======
			documentIntelligenceEndpoint = res.content_extraction.document_intelligence_config.endpoint;
			documentIntelligenceKey = res.content_extraction.document_intelligence_config.key;
			showDocumentIntelligenceConfig = contentExtractionEngine === 'document_intelligence';
>>>>>>> 4770285c

			fileMaxSize = res?.file.max_size ?? '';
			fileMaxCount = res?.file.max_count ?? '';

			enableGoogleDriveIntegration = res.enable_google_drive_integration;
			enableOneDriveIntegration = res.enable_onedrive_integration;
		}
	});
</script>

<ResetUploadDirConfirmDialog
	bind:show={showResetUploadDirConfirm}
	on:confirm={async () => {
		const res = await deleteAllFiles(localStorage.token).catch((error) => {
			toast.error(`${error}`);
			return null;
		});

		if (res) {
			toast.success($i18n.t('Success'));
		}
	}}
/>

<ResetVectorDBConfirmDialog
	bind:show={showResetConfirm}
	on:confirm={() => {
		const res = resetVectorDB(localStorage.token).catch((error) => {
			toast.error(`${error}`);
			return null;
		});

		if (res) {
			toast.success($i18n.t('Success'));
		}
	}}
/>

<form
	class="flex flex-col h-full justify-between space-y-3 text-sm"
	on:submit|preventDefault={() => {
		submitHandler();
	}}
>
	<div class=" space-y-2.5 overflow-y-scroll scrollbar-hidden h-full pr-1.5">
		<div class="">
			<div class="mb-3">
				<div class=" mb-2.5 text-base font-medium">{$i18n.t('General')}</div>

				<hr class=" border-gray-100 dark:border-gray-850 my-2" />

				<div class="  mb-2.5 flex flex-col w-full justify-between">
					<div class="flex w-full justify-between">
						<div class=" self-center text-xs font-medium">
							{$i18n.t('Content Extraction Engine')}
						</div>

						<div class="">
							<select
								class="dark:bg-gray-900 w-fit pr-8 rounded-sm px-2 text-xs bg-transparent outline-hidden text-right"
								bind:value={contentExtractionEngine}
							>
								<option value="">{$i18n.t('Default')} </option>
								<option value="tika">{$i18n.t('Tika')}</option>
								<option value="document_intelligence">{$i18n.t('Document Intelligence')}</option>
							</select>
						</div>
					</div>
					{#if contentExtractionEngine === 'tika'}
						<div class="flex w-full mt-1">
							<div class="flex-1 mr-2">
								<input
									class="flex-1 w-full rounded-lg text-sm bg-transparent outline-hidden"
									placeholder={$i18n.t('Enter Tika Server URL')}
									bind:value={tikaServerUrl}
								/>
							</div>
						</div>
					{:else if contentExtractionEngine === 'document_intelligence'}
						<div class="my-0.5 flex gap-2 pr-2">
							<input
								class="flex-1 w-full rounded-lg text-sm bg-transparent outline-hidden"
								placeholder={$i18n.t('Enter Document Intelligence Endpoint')}
								bind:value={documentIntelligenceEndpoint}
							/>

							<SensitiveInput
								placeholder={$i18n.t('Enter Document Intelligence Key')}
								bind:value={documentIntelligenceKey}
							/>
						</div>
					{/if}
				</div>

				{#if contentExtractionEngine === ''}
					<div class="  mb-2.5 flex w-full justify-between">
						<div class=" self-center text-xs font-medium">
							{$i18n.t('PDF Extract Images (OCR)')}
						</div>
						<div class="flex items-center relative">
							<Switch bind:state={pdfExtractImages} />
						</div>
					</div>
				{/if}

				<div class="  mb-2.5 flex w-full justify-between">
					<div class=" self-center text-xs font-medium">
						<Tooltip content={$i18n.t('Full Context Mode')} placement="top-start">
							{$i18n.t('Bypass Embedding and Retrieval')}
						</Tooltip>
					</div>
					<div class="flex items-center relative">
						<Tooltip
							content={BYPASS_EMBEDDING_AND_RETRIEVAL
								? 'Inject the entire content as context for comprehensive processing, this is recommended for complex queries.'
								: 'Default to segmented retrieval for focused and relevant content extraction, this is recommended for most cases.'}
						>
							<Switch bind:state={BYPASS_EMBEDDING_AND_RETRIEVAL} />
						</Tooltip>
					</div>
				</div>

				{#if !BYPASS_EMBEDDING_AND_RETRIEVAL}
					<div class="  mb-2.5 flex w-full justify-between">
						<div class=" self-center text-xs font-medium">{$i18n.t('Text Splitter')}</div>
						<div class="flex items-center relative">
							<select
								class="dark:bg-gray-900 w-fit pr-8 rounded-sm px-2 text-xs bg-transparent outline-hidden text-right"
								bind:value={textSplitter}
							>
								<option value="">{$i18n.t('Default')} ({$i18n.t('Character')})</option>
								<option value="token">{$i18n.t('Token')} ({$i18n.t('Tiktoken')})</option>
							</select>
						</div>
					</div>

					<div class="  mb-2.5 flex w-full justify-between">
						<div class=" flex gap-1.5 w-full">
							<div class="  w-full justify-between">
								<div class="self-center text-xs font-medium min-w-fit mb-1">
									{$i18n.t('Chunk Size')}
								</div>
								<div class="self-center">
									<input
										class=" w-full rounded-lg py-1.5 px-4 text-sm bg-gray-50 dark:text-gray-300 dark:bg-gray-850 outline-hidden"
										type="number"
										placeholder={$i18n.t('Enter Chunk Size')}
										bind:value={chunkSize}
										autocomplete="off"
										min="0"
									/>
								</div>
							</div>

							<div class="w-full">
								<div class=" self-center text-xs font-medium min-w-fit mb-1">
									{$i18n.t('Chunk Overlap')}
								</div>

								<div class="self-center">
									<input
										class="w-full rounded-lg py-1.5 px-4 text-sm bg-gray-50 dark:text-gray-300 dark:bg-gray-850 outline-hidden"
										type="number"
										placeholder={$i18n.t('Enter Chunk Overlap')}
										bind:value={chunkOverlap}
										autocomplete="off"
										min="0"
									/>
								</div>
							</div>
						</div>
					</div>
				{/if}
			</div>

			{#if !BYPASS_EMBEDDING_AND_RETRIEVAL}
				<div class="mb-3">
					<div class=" mb-2.5 text-base font-medium">{$i18n.t('Embedding')}</div>

					<hr class=" border-gray-100 dark:border-gray-850 my-2" />

					<div class="  mb-2.5 flex flex-col w-full justify-between">
						<div class="flex w-full justify-between">
							<div class=" self-center text-xs font-medium">
								{$i18n.t('Embedding Model Engine')}
							</div>
							<div class="flex items-center relative">
								<select
									class="dark:bg-gray-900 w-fit pr-8 rounded-sm px-2 p-1 text-xs bg-transparent outline-hidden text-right"
									bind:value={embeddingEngine}
									placeholder="Select an embedding model engine"
									on:change={(e) => {
										if (e.target.value === 'ollama') {
											embeddingModel = '';
										} else if (e.target.value === 'openai') {
											embeddingModel = 'text-embedding-3-small';
										} else if (e.target.value === '') {
											embeddingModel = 'sentence-transformers/all-MiniLM-L6-v2';
										}
									}}
								>
									<option value="">{$i18n.t('Default (SentenceTransformers)')}</option>
									<option value="ollama">{$i18n.t('Ollama')}</option>
									<option value="openai">{$i18n.t('OpenAI')}</option>
								</select>
							</div>
						</div>

						{#if embeddingEngine === 'openai'}
							<div class="my-0.5 flex gap-2 pr-2">
								<input
									class="flex-1 w-full rounded-lg text-sm bg-transparent outline-hidden"
									placeholder={$i18n.t('API Base URL')}
									bind:value={OpenAIUrl}
									required
								/>

								<SensitiveInput placeholder={$i18n.t('API Key')} bind:value={OpenAIKey} />
							</div>
						{:else if embeddingEngine === 'ollama'}
							<div class="my-0.5 flex gap-2 pr-2">
								<input
									class="flex-1 w-full rounded-lg text-sm bg-transparent outline-hidden"
									placeholder={$i18n.t('API Base URL')}
									bind:value={OllamaUrl}
									required
								/>

								<SensitiveInput
									placeholder={$i18n.t('API Key')}
									bind:value={OllamaKey}
									required={false}
								/>
							</div>
						{/if}
					</div>

					<div class="  mb-2.5 flex flex-col w-full">
						<div class=" mb-1 text-xs font-medium">{$i18n.t('Embedding Model')}</div>

						<div class="">
							{#if embeddingEngine === 'ollama'}
								<div class="flex w-full">
									<div class="flex-1 mr-2">
										<input
											class="flex-1 w-full rounded-lg text-sm bg-transparent outline-hidden"
											bind:value={embeddingModel}
											placeholder={$i18n.t('Set embedding model')}
											required
										/>
									</div>
								</div>
							{:else}
								<div class="flex w-full">
									<div class="flex-1 mr-2">
										<input
											class="flex-1 w-full rounded-lg text-sm bg-transparent outline-hidden"
											placeholder={$i18n.t('Set embedding model (e.g. {{model}})', {
												model: embeddingModel.slice(-40)
											})}
											bind:value={embeddingModel}
										/>
									</div>

									{#if embeddingEngine === ''}
										<button
											class="px-2.5 bg-transparent text-gray-800 dark:bg-transparent dark:text-gray-100 rounded-lg transition"
											on:click={() => {
												embeddingModelUpdateHandler();
											}}
											disabled={updateEmbeddingModelLoading}
										>
											{#if updateEmbeddingModelLoading}
												<div class="self-center">
													<svg
														class=" w-4 h-4"
														viewBox="0 0 24 24"
														fill="currentColor"
														xmlns="http://www.w3.org/2000/svg"
													>
														<style>
															.spinner_ajPY {
																transform-origin: center;
																animation: spinner_AtaB 0.75s infinite linear;
															}

															@keyframes spinner_AtaB {
																100% {
																	transform: rotate(360deg);
																}
															}
														</style>
														<path
															d="M12,1A11,11,0,1,0,23,12,11,11,0,0,0,12,1Zm0,19a8,8,0,1,1,8-8A8,8,0,0,1,12,20Z"
															opacity=".25"
														/>
														<path
															d="M10.14,1.16a11,11,0,0,0-9,8.92A1.59,1.59,0,0,0,2.46,12,1.52,1.52,0,0,0,4.11,10.7a8,8,0,0,1,6.66-6.61A1.42,1.42,0,0,0,12,2.69h0A1.57,1.57,0,0,0,10.14,1.16Z"
															class="spinner_ajPY"
														/>
													</svg>
												</div>
											{:else}
												<svg
													xmlns="http://www.w3.org/2000/svg"
													viewBox="0 0 16 16"
													fill="currentColor"
													class="w-4 h-4"
												>
													<path
														d="M8.75 2.75a.75.75 0 0 0-1.5 0v5.69L5.03 6.22a.75.75 0 0 0-1.06 1.06l3.5 3.5a.75.75 0 0 0 1.06 0l3.5-3.5a.75.75 0 0 0-1.06-1.06L8.75 8.44V2.75Z"
													/>
													<path
														d="M3.5 9.75a.75.75 0 0 0-1.5 0v1.5A2.75 2.75 0 0 0 4.75 14h6.5A2.75 2.75 0 0 0 14 11.25v-1.5a.75.75 0 0 0-1.5 0v1.5c0 .69-.56 1.25-1.25 1.25h-6.5c-.69 0-1.25-.56-1.25-1.25v-1.5Z"
													/>
												</svg>
											{/if}
										</button>
									{/if}
								</div>
							{/if}
						</div>

						<div class="mt-1 mb-1 text-xs text-gray-400 dark:text-gray-500">
							{$i18n.t(
								'Warning: If you update or change your embedding model, you will need to re-import all documents.'
							)}
						</div>
					</div>

<<<<<<< HEAD
		<div class="">
			<div class="text-sm font-medium mb-1">{$i18n.t('Content Extraction')}</div>

			<div class="flex w-full justify-between">
				<div class="self-center text-xs font-medium">{$i18n.t('Engine')}</div>
				<div class="flex items-center relative">
					<select
						class="dark:bg-gray-900 w-fit pr-8 rounded px-2 text-xs bg-transparent outline-none text-right"
						bind:value={contentExtractionEngine}
						on:change={(e) => {
							showTikaServerUrl = e.target.value === 'tika';
							showDoclingServerUrl = e.target.value === 'docling';
						}}
					>
						<option value="">{$i18n.t('Default')} </option>
						<option value="tika">{$i18n.t('Tika')}</option>
						<option value="docling">{$i18n.t('Docling')}</option> <!-- New option added -->
					</select>
				</div>
			</div>
=======
					{#if embeddingEngine === 'ollama' || embeddingEngine === 'openai'}
						<div class="  mb-2.5 flex w-full justify-between">
							<div class=" self-center text-xs font-medium">{$i18n.t('Embedding Batch Size')}</div>

							<div class="">
								<input
									bind:value={embeddingBatchSize}
									type="number"
									class=" bg-transparent text-center w-14 outline-none"
									min="-2"
									max="16000"
									step="1"
								/>
							</div>
						</div>
					{/if}
>>>>>>> 4770285c

					<div class="  mb-2.5 flex w-full justify-between">
						<div class=" self-center text-xs font-medium">{$i18n.t('Full Context Mode')}</div>
						<div class="flex items-center relative">
							<Tooltip
								content={RAG_FULL_CONTEXT
									? 'Inject entire contents as context for comprehensive processing, this is recommended for complex queries.'
									: 'Default to segmented retrieval for focused and relevant content extraction, this is recommended for most cases.'}
							>
								<Switch bind:state={RAG_FULL_CONTEXT} />
							</Tooltip>
						</div>
					</div>
<<<<<<< HEAD
				</div>
			{/if}
			{#if showDoclingServerUrl}
				<div class="flex w-full mt-1">
					<div class="flex-1 mr-2">
						<input
							class="w-full rounded-lg py-2 px-4 text-sm bg-gray-50 dark:text-gray-300 dark:bg-gray-850 outline-none"
							placeholder={$i18n.t('Enter Docling Server URL')}
							bind:value={doclingServerUrl}
						/>
					</div>
				</div>
			{/if}
		</div>

		<hr class=" dark:border-gray-850" />
=======
>>>>>>> 4770285c

					<div class="  mb-2.5 flex w-full justify-between">
						<div class=" self-center text-xs font-medium">{$i18n.t('Hybrid Search')}</div>
						<div class="flex items-center relative">
							<Switch
								bind:state={querySettings.hybrid}
								on:change={() => {
									toggleHybridSearch();
								}}
							/>
						</div>
					</div>

					{#if querySettings.hybrid === true}
						<div class="  mb-2.5 flex flex-col w-full">
							<div class=" mb-1 text-xs font-medium">{$i18n.t('Reranking Model')}</div>

							<div class="">
								<div class="flex w-full">
									<div class="flex-1 mr-2">
										<input
											class="flex-1 w-full rounded-lg text-sm bg-transparent outline-hidden"
											placeholder={$i18n.t('Set reranking model (e.g. {{model}})', {
												model: 'BAAI/bge-reranker-v2-m3'
											})}
											bind:value={rerankingModel}
										/>
									</div>
									<button
										class="px-2.5 bg-transparent text-gray-800 dark:bg-transparent dark:text-gray-100 rounded-lg transition"
										on:click={() => {
											rerankingModelUpdateHandler();
										}}
										disabled={updateRerankingModelLoading}
									>
										{#if updateRerankingModelLoading}
											<div class="self-center">
												<svg
													class=" w-4 h-4"
													viewBox="0 0 24 24"
													fill="currentColor"
													xmlns="http://www.w3.org/2000/svg"
												>
													<style>
														.spinner_ajPY {
															transform-origin: center;
															animation: spinner_AtaB 0.75s infinite linear;
														}

														@keyframes spinner_AtaB {
															100% {
																transform: rotate(360deg);
															}
														}
													</style>
													<path
														d="M12,1A11,11,0,1,0,23,12,11,11,0,0,0,12,1Zm0,19a8,8,0,1,1,8-8A8,8,0,0,1,12,20Z"
														opacity=".25"
													/>
													<path
														d="M10.14,1.16a11,11,0,0,0-9,8.92A1.59,1.59,0,0,0,2.46,12,1.52,1.52,0,0,0,4.11,10.7a8,8,0,0,1,6.66-6.61A1.42,1.42,0,0,0,12,2.69h0A1.57,1.57,0,0,0,10.14,1.16Z"
														class="spinner_ajPY"
													/>
												</svg>
											</div>
										{:else}
											<svg
												xmlns="http://www.w3.org/2000/svg"
												viewBox="0 0 16 16"
												fill="currentColor"
												class="w-4 h-4"
											>
												<path
													d="M8.75 2.75a.75.75 0 0 0-1.5 0v5.69L5.03 6.22a.75.75 0 0 0-1.06 1.06l3.5 3.5a.75.75 0 0 0 1.06 0l3.5-3.5a.75.75 0 0 0-1.06-1.06L8.75 8.44V2.75Z"
												/>
												<path
													d="M3.5 9.75a.75.75 0 0 0-1.5 0v1.5A2.75 2.75 0 0 0 4.75 14h6.5A2.75 2.75 0 0 0 14 11.25v-1.5a.75.75 0 0 0-1.5 0v1.5c0 .69-.56 1.25-1.25 1.25h-6.5c-.69 0-1.25-.56-1.25-1.25v-1.5Z"
												/>
											</svg>
										{/if}
									</button>
								</div>
							</div>
						</div>
					{/if}
				</div>

				<div class="mb-3">
					<div class=" mb-2.5 text-base font-medium">{$i18n.t('Retrieval')}</div>

					<hr class=" border-gray-100 dark:border-gray-850 my-2" />

					<div class="  mb-2.5 flex w-full justify-between">
						<div class=" self-center text-xs font-medium">{$i18n.t('Top K')}</div>
						<div class="flex items-center relative">
							<input
								class="flex-1 w-full rounded-lg text-sm bg-transparent outline-hidden"
								type="number"
								placeholder={$i18n.t('Enter Top K')}
								bind:value={querySettings.k}
								autocomplete="off"
								min="0"
							/>
						</div>
					</div>

					{#if querySettings.hybrid === true}
						<div class="  mb-2.5 flex flex-col w-full justify-between">
							<div class=" flex w-full justify-between">
								<div class=" self-center text-xs font-medium">{$i18n.t('Minimum Score')}</div>
								<div class="flex items-center relative">
									<input
										class="flex-1 w-full rounded-lg text-sm bg-transparent outline-hidden"
										type="number"
										step="0.01"
										placeholder={$i18n.t('Enter Score')}
										bind:value={querySettings.r}
										autocomplete="off"
										min="0.0"
										title={$i18n.t('The score should be a value between 0.0 (0%) and 1.0 (100%).')}
									/>
								</div>
							</div>
							<div class="mt-1 text-xs text-gray-400 dark:text-gray-500">
								{$i18n.t(
									'Note: If you set a minimum score, the search will only return documents with a score greater than or equal to the minimum score.'
								)}
							</div>
						</div>
					{/if}

					<div class="  mb-2.5 flex flex-col w-full justify-between">
						<div class=" mb-1 text-xs font-medium">{$i18n.t('RAG Template')}</div>
						<div class="flex w-full items-center relative">
							<Tooltip
								content={$i18n.t('Leave empty to use the default prompt, or enter a custom prompt')}
								placement="top-start"
								className="w-full"
							>
								<Textarea
									bind:value={querySettings.template}
									placeholder={$i18n.t(
										'Leave empty to use the default prompt, or enter a custom prompt'
									)}
								/>
							</Tooltip>
						</div>
					</div>
				</div>
			{/if}

			<div class="mb-3">
				<div class=" mb-2.5 text-base font-medium">{$i18n.t('Files')}</div>

				<hr class=" border-gray-100 dark:border-gray-850 my-2" />

				<div class="  mb-2.5 flex w-full justify-between">
					<div class=" self-center text-xs font-medium">{$i18n.t('Max Upload Size')}</div>
					<div class="flex items-center relative">
						<Tooltip
							content={$i18n.t(
								'The maximum file size in MB. If the file size exceeds this limit, the file will not be uploaded.'
							)}
							placement="top-start"
						>
							<input
								class="flex-1 w-full rounded-lg text-sm bg-transparent outline-hidden"
								type="number"
								placeholder={$i18n.t('Leave empty for unlimited')}
								bind:value={fileMaxSize}
								autocomplete="off"
								min="0"
							/>
						</Tooltip>
					</div>
				</div>

				<div class="  mb-2.5 flex w-full justify-between">
					<div class=" self-center text-xs font-medium">{$i18n.t('Max Upload Count')}</div>
					<div class="flex items-center relative">
						<Tooltip
							content={$i18n.t(
								'The maximum number of files that can be used at once in chat. If the number of files exceeds this limit, the files will not be uploaded.'
							)}
							placement="top-start"
						>
							<input
								class="flex-1 w-full rounded-lg text-sm bg-transparent outline-hidden"
								type="number"
								placeholder={$i18n.t('Leave empty for unlimited')}
								bind:value={fileMaxCount}
								autocomplete="off"
								min="0"
							/>
						</Tooltip>
					</div>
				</div>
			</div>

			<div class="mb-3">
				<div class=" mb-2.5 text-base font-medium">{$i18n.t('Integration')}</div>

				<hr class=" border-gray-100 dark:border-gray-850 my-2" />

				<div class="  mb-2.5 flex w-full justify-between">
					<div class=" self-center text-xs font-medium">{$i18n.t('Google Drive')}</div>
					<div class="flex items-center relative">
						<Switch bind:state={enableGoogleDriveIntegration} />
					</div>
				</div>

				<div class="  mb-2.5 flex w-full justify-between">
					<div class=" self-center text-xs font-medium">{$i18n.t('OneDrive')}</div>
					<div class="flex items-center relative">
						<Switch bind:state={enableOneDriveIntegration} />
					</div>
				</div>
			</div>

			<div class="mb-3">
				<div class=" mb-2.5 text-base font-medium">{$i18n.t('Danger Zone')}</div>

				<hr class=" border-gray-100 dark:border-gray-850 my-2" />

				<div class="  mb-2.5 flex w-full justify-between">
					<div class=" self-center text-xs font-medium">{$i18n.t('Reset Upload Directory')}</div>
					<div class="flex items-center relative">
						<button
							class="text-xs"
							on:click={() => {
								showResetUploadDirConfirm = true;
							}}
						>
							{$i18n.t('Reset')}
						</button>
					</div>
				</div>

				<div class="  mb-2.5 flex w-full justify-between">
					<div class=" self-center text-xs font-medium">
						{$i18n.t('Reset Vector Storage/Knowledge')}
					</div>
					<div class="flex items-center relative">
						<button
							class="text-xs"
							on:click={() => {
								showResetConfirm = true;
							}}
						>
							{$i18n.t('Reset')}
						</button>
					</div>
				</div>
			</div>
		</div>
	</div>
	<div class="flex justify-end pt-3 text-sm font-medium">
		<button
			class="px-3.5 py-1.5 text-sm font-medium bg-black hover:bg-gray-900 text-white dark:bg-white dark:text-black dark:hover:bg-gray-100 transition rounded-full"
			type="submit"
		>
			{$i18n.t('Save')}
		</button>
	</div>
</form><|MERGE_RESOLUTION|>--- conflicted
+++ resolved
@@ -49,14 +49,11 @@
 	let contentExtractionEngine = 'default';
 	let tikaServerUrl = '';
 	let showTikaServerUrl = false;
-<<<<<<< HEAD
 	let doclingServerUrl = '';
 	let showDoclingServerUrl = false;
-=======
 	let documentIntelligenceEndpoint = '';
 	let documentIntelligenceKey = '';
 	let showDocumentIntelligenceConfig = false;
->>>>>>> 4770285c
 
 	let textSplitter = '';
 	let chunkSize = 0;
@@ -180,14 +177,10 @@
 			toast.error($i18n.t('Tika Server URL required.'));
 			return;
 		}
-<<<<<<< HEAD
-
 		if (contentExtractionEngine === 'docling' && doclingServerUrl === '') {
 			toast.error($i18n.t('Docling Server URL required.'));
 			return;
 		}
-
-=======
 		if (
 			contentExtractionEngine === 'document_intelligence' &&
 			(documentIntelligenceEndpoint === '' || documentIntelligenceKey === '')
@@ -204,7 +197,6 @@
 			}
 		}
 
->>>>>>> 4770285c
 		const res = await updateRAGConfig(localStorage.token, {
 			pdf_extract_images: pdfExtractImages,
 			enable_google_drive_integration: enableGoogleDriveIntegration,
@@ -222,16 +214,12 @@
 			},
 			content_extraction: {
 				engine: contentExtractionEngine,
-<<<<<<< HEAD
-				tika_server_url: contentExtractionEngine === 'tika' ? tikaServerUrl : undefined,
-				docling_server_url: contentExtractionEngine === 'docling' ? doclingServerUrl : undefined
-=======
 				tika_server_url: tikaServerUrl,
+				docling_server_url: doclingServerUrl,
 				document_intelligence_config: {
 					key: documentIntelligenceKey,
 					endpoint: documentIntelligenceEndpoint
 				}
->>>>>>> 4770285c
 			}
 		});
 
@@ -291,13 +279,10 @@
 			doclingServerUrl = res.content_extraction.docling_server_url ?? ''; // Load doclingServerUrl
 
 			showTikaServerUrl = contentExtractionEngine === 'tika';
-<<<<<<< HEAD
 			showDoclingServerUrl = contentExtractionEngine === 'docling';
-=======
 			documentIntelligenceEndpoint = res.content_extraction.document_intelligence_config.endpoint;
 			documentIntelligenceKey = res.content_extraction.document_intelligence_config.key;
 			showDocumentIntelligenceConfig = contentExtractionEngine === 'document_intelligence';
->>>>>>> 4770285c
 
 			fileMaxSize = res?.file.max_size ?? '';
 			fileMaxCount = res?.file.max_count ?? '';
@@ -362,6 +347,7 @@
 							>
 								<option value="">{$i18n.t('Default')} </option>
 								<option value="tika">{$i18n.t('Tika')}</option>
+								<option value="docling">{ $i18n.t('Docling') }</option>
 								<option value="document_intelligence">{$i18n.t('Document Intelligence')}</option>
 							</select>
 						</div>
@@ -375,6 +361,14 @@
 									bind:value={tikaServerUrl}
 								/>
 							</div>
+						</div>
+					{:else if contentExtractionEngine === 'docling'}
+						<div class="flex w-full mt-1">
+							<input
+								class="flex-1 w-full rounded-lg text-sm bg-transparent outline-hidden"
+								placeholder={$i18n.t('Enter Docling Server URL')}
+								bind:value={doclingServerUrl}
+							/>
 						</div>
 					{:else if contentExtractionEngine === 'document_intelligence'}
 						<div class="my-0.5 flex gap-2 pr-2">
@@ -628,28 +622,6 @@
 						</div>
 					</div>
 
-<<<<<<< HEAD
-		<div class="">
-			<div class="text-sm font-medium mb-1">{$i18n.t('Content Extraction')}</div>
-
-			<div class="flex w-full justify-between">
-				<div class="self-center text-xs font-medium">{$i18n.t('Engine')}</div>
-				<div class="flex items-center relative">
-					<select
-						class="dark:bg-gray-900 w-fit pr-8 rounded px-2 text-xs bg-transparent outline-none text-right"
-						bind:value={contentExtractionEngine}
-						on:change={(e) => {
-							showTikaServerUrl = e.target.value === 'tika';
-							showDoclingServerUrl = e.target.value === 'docling';
-						}}
-					>
-						<option value="">{$i18n.t('Default')} </option>
-						<option value="tika">{$i18n.t('Tika')}</option>
-						<option value="docling">{$i18n.t('Docling')}</option> <!-- New option added -->
-					</select>
-				</div>
-			</div>
-=======
 					{#if embeddingEngine === 'ollama' || embeddingEngine === 'openai'}
 						<div class="  mb-2.5 flex w-full justify-between">
 							<div class=" self-center text-xs font-medium">{$i18n.t('Embedding Batch Size')}</div>
@@ -666,7 +638,6 @@
 							</div>
 						</div>
 					{/if}
->>>>>>> 4770285c
 
 					<div class="  mb-2.5 flex w-full justify-between">
 						<div class=" self-center text-xs font-medium">{$i18n.t('Full Context Mode')}</div>
@@ -680,25 +651,6 @@
 							</Tooltip>
 						</div>
 					</div>
-<<<<<<< HEAD
-				</div>
-			{/if}
-			{#if showDoclingServerUrl}
-				<div class="flex w-full mt-1">
-					<div class="flex-1 mr-2">
-						<input
-							class="w-full rounded-lg py-2 px-4 text-sm bg-gray-50 dark:text-gray-300 dark:bg-gray-850 outline-none"
-							placeholder={$i18n.t('Enter Docling Server URL')}
-							bind:value={doclingServerUrl}
-						/>
-					</div>
-				</div>
-			{/if}
-		</div>
-
-		<hr class=" dark:border-gray-850" />
-=======
->>>>>>> 4770285c
 
 					<div class="  mb-2.5 flex w-full justify-between">
 						<div class=" self-center text-xs font-medium">{$i18n.t('Hybrid Search')}</div>
